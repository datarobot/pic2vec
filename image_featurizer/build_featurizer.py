"""
This file deals with building the actual featurizer:
1. Initializing the InceptionV3 model
2. Decapitating it to the appropriate depth
3. Downsampling, if desired

The integrated function is the build_featurizer function, which takes the depth,
a flag signalling downsampling, and the number of features to downsample to.
<<<<<<< HEAD
'''

import os
os.environ['TF_CPP_MIN_LOG_LEVEL']='2'
import warnings

from keras.engine.topology import InputLayer
from keras.applications import InceptionV3, ResNet50, VGG16, VGG19, Xception
from keras.models import Model
from keras.layers import GlobalAvgPool2D, Lambda, average
from .squeezenet import SqueezeNet

def _initialize_model(model_str):
    '''
=======
"""

import os

os.environ['TF_CPP_MIN_LOG_LEVEL'] = '2'

from keras.applications.inception_v3 import InceptionV3  # noqa: E402
from keras.layers import GlobalAvgPool2D, Lambda, average  # noqa: E402
from keras.models import Model  # noqa: E402


def _initialize_model():
    """
>>>>>>> 28c3ab2b
    This function initializes the InceptionV3 model with the saved weights, or
    if it can't find the weight file, it loads them automatically through Keras.

    Parameters:
    ----------
        model_str : str
            String deciding which model to use for the featurizer

    Returns:
    -------
<<<<<<< HEAD
        model : keras.model.Model
            The initialized model loaded with pre-trained weights
    '''
    #------------------------------------------------#
                ### ERROR CHECKING ###
    valid_models = ['squeezenet', 'inceptionv3', 'vgg16', 'vgg19', 'resnet50',
                    'xception']

    if not isinstance(model_str, str):
        raise TypeError('model_str must be a string containing one of the following' \
                        ' model names: squeezenet, inceptionv3, vgg16, vgg19, ' \
                        'resnet50, xception')

    if model_str.lower() not in valid_models:
        raise ValueError('model_str must be a string containing one of the following' \
                         ' model names: squeezenet, inceptionv3, vgg16, vgg19, ' \
                         'resnet50, xception')
    #------------------------------------------------#

=======
        model: The initialized InceptionV3 model loaded with pre-trained weights
    """

    # Create path to the saved model
    this_dir, this_filename = os.path.split(__file__)
    model_path = os.path.join(this_dir, "model",
                              "inception_v3_weights_tf_dim_ordering_tf_kernels.h5")
>>>>>>> 28c3ab2b


    # Special case for Squeezenet, because we have the weight file in the package
    if model_str.lower() == 'squeezenet':

        # Create path to the saved model
        this_dir, this_filename = os.path.split(__file__)
        model_path = os.path.join(this_dir, "model", "squeezenet_weights_tf_dim_ordering_tf_kernels.h5")

        # Initialize the Squeezenet model. If weights are already downloaded, pull them.
        if os.path.isfile(model_path):
            model = SqueezeNet(weights=None)
            model.load_weights(model_path)
            print("\nModel initialized and weights loaded successfully!")

        # Otherwise, download them automatically
        else:
            raise ValueError('Could not find the weights! Download another model' \
                             ' or replace the SqueezeNet weights in the model folder.')

    # Initializing all the other models automatically from Keras weights
    elif model_str.lower() == 'vgg16':
        print('Need to download VGG16 weights from Keras!')
        model = VGG16()
        print("\nModel successfully initialized.")

    elif model_str.lower() == 'vgg19':
        print('Need to download VGG19 weights from Keras!')
        model = VGG19()
        print("\nModel successfully initialized.")

    elif model_str.lower() == 'resnet50':
        print('Need to download ResNet50 weights from Keras!')
        model = ResNet50()
        print("\nModel successfully initialized.")

    elif model_str.lower() == 'inceptionv3':
        print('Need to download InceptionV3 weights from Keras!')
        model = InceptionV3()
        print("\nModel successfully initialized.")

    elif model_str.lower() == 'xception':
        print('Need to download Xception weights from Keras!')
        model = Xception()
        print("\nModel successfully initialized.")


    return model


def _decapitate_model(model, depth):
    """
    This cuts off end layers of a model equal to the depth of the desired outputs,
    and then removes the links connecting the new outer layer to the old ones.
``
    Parameters:
    ----------
        model: The model being decapitated
        depth: The number of layers to pop off the top of the network

    Returns:
    -------
        No output. This function operates on the model directly.
    """

<<<<<<< HEAD
    #------------------------------------------------#
                ### ERROR CHECKING ###
=======
    # ------------------------------------------------#
    # ERROR CHECKING ###
>>>>>>> 28c3ab2b
    # Make sure they actually passed a keras model
    if not isinstance(model, Model):
        raise TypeError('Please pass a model to the function. This is not a model.')

    # Make sure depth is an integer
    if not isinstance(depth, int):
        raise TypeError('Depth is not an integer! Must have integer decapitation depth.')

    # Make sure the depth isn't greater than the number of layers (minus input)
<<<<<<< HEAD
    if depth >= len(model.layers)-1:
        raise ValueError('Can\'t go deeper than the number of layers in the model!' \
                         ' Tried to pop {} layers, but model only has {}'.format(depth, len(model.layers)-1))

    if not isinstance(model.layers[0],InputLayer):
        warnings.warn('First layer of the model is not an input layer- ' \
                      'may cause layer depth problems.')
    #------------------------------------------------#

=======
    if depth >= len(model.layers):
        raise ValueError('Can\'t go deeper than the number of layers in the model! Tried to pop '
                         '{} layers, but model only has {}'.format(depth, len(model.layers) - 1))
    # ------------------------------------------------#
>>>>>>> 28c3ab2b


    # Get the intermediate output
    new_model_output = model.layers[(depth+1) * -1].output

    new_model = Model(inputs=model.input, outputs=new_model_output)
    new_model.layers[-1].outbound_nodes = []

<<<<<<< HEAD
    return new_model

=======
>>>>>>> 28c3ab2b
def _find_pooling_constant(features, num_pooled_features):
    """
    Given a tensor and an integer divisor for the desired downsampled features,
    this will downsample the tensor to the desired number of features

    Parameters:
    ----------
    features: the tensor to be downsampled
    num_pooled_features: the desired number of features to downsample to

    Returns:
    -------
    int(pooling_constant): the integer pooling constant required to correctly
                           splice the tensor layer for downsampling
    """
    # Initializing the outputs
    output_shape = features.shape
    num_features = output_shape[-1].__int__()

    if not num_pooled_features:
        raise ValueError('Can\'t pool to zero! Something wrong with parents functions-'
                         ' should not be able to pass 0 to this function. Check traceback.')

    # Find the pooling constant
    pooling_constant = num_features / float(num_pooled_features)

    # ------------------------------------------------#
    # ERROR CHECKING #

    if not isinstance(num_pooled_features, int):
        raise TypeError('Number of features after pooling has to be an integer!')

    # Throw an error if they try to "downsample" up
    if pooling_constant < 1:
        raise ValueError(
            'You can\'t downsample to a number bigger than the original feature space!')

    # Check that the number of downsampled features is an integer divisor of the original output
    if not pooling_constant.is_integer():
        # Store recommended downsample
        recommended_downsample = num_features / int(pooling_constant)

        raise ValueError('Trying to downsample features to non-integer divisor: '
                         'from {} to {}.\n\n Did you mean to downsample to'
                         ' {}? Regardless, please choose an integer divisor.'
                         .format(num_features, num_pooled_features, recommended_downsample))
    # ------------------------------------------------#

    # Cast the pooling constant back to an int from a float if it passes the tests
    return int(pooling_constant)


def _splice_layer(tensor, number_splices):
    """
    This helper function takes a layer, and splices it into a number of
    even slices through skipping. This downsamples the layer, and allows for
    operations to be performed over neighbors.

    Parameters:
    ----------
        layer: the layer being spliced

        number_splices: the number of new layers the original layer is being spliced into.
                        NOTE: must be integer divisor of layer

    Returns:
    -------
        list_of_spliced_layers: a list of the spliced sections of the original
                                layer, with neighboring nodes occupying the same
                                indices across  splices
    """

    # ------------------------------------------------#
    # ERROR CHECKING #

    # Need to check that the number of splices is an integer divisor of the feature
    # size of the layer
    num_features = tensor.shape[-1].__int__()

    if not isinstance(number_splices, int):
        raise ValueError('Must have integer number of splices! Trying to splice into '
                         '{} parts.'.format(number_splices))

    if num_features % number_splices:
        raise ValueError('Number of splices needs to be an integer divisor of'
                         ' the number of features! Tried to split {} features into'
                         ' {} equal parts.'.format(num_features, number_splices))
    # ------------------------------------------------#
    # Split the tensor into equal parts by skipping nodes equal to the number
    # of splices. This allows for merge operations over neighbor features

    return [Lambda(lambda features: features[:, i::number_splices])(tensor) for i in
            xrange(number_splices)]


def _downsample_model_features(features, num_pooled_features):
    """
    This takes in a layer of a model, and downsamples layer to a specified size

    Parameters:
    ----------
        features: the layer being downsampled

        size_of_downsample: the size that the features are being downsampled to

    Returns:
    -------
        downsampled_features: a tensor containing the downsampled features with
                              size = (?, num_pooled_features)
    """

    # Find the pooling constant needed
    pooling_constant = _find_pooling_constant(features, num_pooled_features)

    # Splice the top layer into n layers, where n = pooling constant.
    list_of_spliced_layers = _splice_layer(features, pooling_constant)

    # Average the spliced layers to downsample!
    downsampled_features = average(list_of_spliced_layers)

    return downsampled_features

<<<<<<< HEAD
def _check_downsampling_mismatch(downsample, num_pooled_features, output_layer_size):

    # If num_pooled_features left uninitialized, and they want to downsample,
    # perform automatic downsampling
    if num_pooled_features == 0 and downsample == True:
        if output_layer_size % 2 == 0:
            num_pooled_features = output_layer_size // 2
            print('Automatic downsampling to {}. If you would like to set custom '
                  'downsampling, pass in an integer divisor of {} to '
                  'num_pooled_features!'.format(num_pooled_features,output_layer_size))
        else:
            raise ValueError('Sorry, no automatic downsampling available for this model!')

    # If they have initialized num_pooled_features, but not turned on
    # downsampling, downsample to what they entered!
    elif num_pooled_features != 0 and downsample == False:
=======

def _check_downsampling_mismatch(downsample, num_pooled_features, depth):
    # If num_pooled_features left uninitialized, and they want to downsample
    # perform automatic downsampling
    if num_pooled_features == 0 and downsample:
        if depth == 4:
            temp_features = 1280
            num_pooled_features = 640
        else:
            temp_features = 2048
            num_pooled_features = 1024

        print('Automatic downsampling to {}. If you would like to set custom '
              'downsampling, pass in an integer divisor of {} to '
              'num_pooled_features!'.format(num_pooled_features, temp_features))

    # If they have initialized num_pooled_features, but not turned on
    # downsampling, check that they don't actually want to downsample!
    elif num_pooled_features != 0 and not downsample:
>>>>>>> 28c3ab2b
        print('\n \n Downsampling to {}.'.format(num_pooled_features))
        downsample = True

    return downsample, num_pooled_features


<<<<<<< HEAD
def build_featurizer(depth_of_featurizer, downsample, num_pooled_features,
                     model_str='squeezenet', loaded_model=None):
    '''
=======
def build_featurizer(depth_of_featurizer, downsample, num_pooled_features):
    """
>>>>>>> 28c3ab2b
    Create the full featurizer:
        Initialize the model
        Decapitate it to the appropriate depth
        Check if downsampling top-layer featurization
        If so, downsample to the desired feature space

    Parameters:
    ----------
        depth_of_featurizer: How deep to cut the network. Can be 1, 2, 3, or 4.

        downsample: Boolean indicating whether to perform downsampling

        num_pooled_features: If we downsample, integer determining how small to downsample.
                             NOTE: Must be integer divisor of original number of features

    Returns:
    -------
        model: The decapitated, potentially downsampled, pre-trained image featurizer.

               With no downsampling, the output features are equal to the top densely-
               connected layer of the network, which depends on the depth of the model.

               With downsampling, the output is equal to a downsampled average of
               multiple splices of the last densely connected layer.
    """

<<<<<<< HEAD
    if not (isinstance(loaded_model, Model) or isinstance(loaded_model, type(None))):
        raise TypeError('loaded_model is only for testing functionality. ' \
                        'Needs to be either a Model or None type.' )

    ### BUILDING INITIAL MODEL ###
    if loaded_model != None:
        model = loaded_model

    else:
        model = _initialize_model(model_str=model_str)

    ### DECAPITATING MODEL ###

    # Choosing model depth:
    squeezenet_dict = {1: 5, 2: 12, 3: 19, 4:26}
    vgg16_dict = {1: 1, 2: 2, 3: 4, 4: 8}
    vgg19_dict = {1: 1, 2: 2, 3: 4, 4: 9}
    resnet50_dict = {1: 2, 2: 5, 3: 13, 4: 23}
    inceptionv3_dict = {1: 2, 2: 19, 3: 33, 4:50}
    xception_dict = {1: 1, 2: 8, 3: 18, 4:28 }
=======
    # BUILDING INITIAL MODEL #
    model = _initialize_model()
    # DECAPITATING MODEL #

    # Choosing model depth:
    depth_to_number_of_layers = {1: 2, 2: 19, 3: 33, 4: 50}
>>>>>>> 28c3ab2b

    depth_dict = {'squeezenet': squeezenet_dict, 'vgg16': vgg16_dict, 'vgg19':\
                   vgg19_dict, 'resnet50': resnet50_dict, 'inceptionv3': \
                   inceptionv3_dict, 'xception': xception_dict}

    # Find the right depth from the dictionary and decapitate the model
    model = _decapitate_model(model, depth_dict[model_str][depth_of_featurizer])
    model_output = model.layers[-1].output
    # Add pooling layer to the top of the now-decapitated model as the featurizer,
    # if it needs to be downsampled
    if len(model.layers[-1].output_shape) > 2:
        model_output = GlobalAvgPool2D(name='featurizer')(model_output)

    # Save the model output
    num_output_features = model_output.shape[-1].__int__()
    print("Model decapitated!")

<<<<<<< HEAD

    ### DOWNSAMPLING FEATURES ###

    # Checking that the user's downsampling flag matches the initialization of the downsampling
    (downsample, num_pooled_features) = _check_downsampling_mismatch(downsample, num_pooled_features, num_output_features)
=======
    # DOWNSAMPLING FEATURES #

    # Checking that the user's downsampling flag matches the initialization of the downsampling
    (downsample, num_pooled_features) = _check_downsampling_mismatch(downsample,
                                                                     num_pooled_features,
                                                                     depth_of_featurizer)
>>>>>>> 28c3ab2b

    # If we are downsampling the features, we add a pooling layer to the outputs
    # to bring it to the correct size.
    if downsample:
        model_output = _downsample_model_features(model_output, num_pooled_features)

    print("Model downsampled!")

    # Finally save the model!
    model = Model(inputs=model.input, outputs=model_output)

    print("Full featurizer is built!")
    if downsample:
        print("Final layer feature space downsampled to " + str(num_pooled_features))
    else:
        print("No downsampling! Final layer feature space has size " + str(num_output_features))

    return model<|MERGE_RESOLUTION|>--- conflicted
+++ resolved
@@ -6,22 +6,6 @@
 
 The integrated function is the build_featurizer function, which takes the depth,
 a flag signalling downsampling, and the number of features to downsample to.
-<<<<<<< HEAD
-'''
-
-import os
-os.environ['TF_CPP_MIN_LOG_LEVEL']='2'
-import warnings
-
-from keras.engine.topology import InputLayer
-from keras.applications import InceptionV3, ResNet50, VGG16, VGG19, Xception
-from keras.models import Model
-from keras.layers import GlobalAvgPool2D, Lambda, average
-from .squeezenet import SqueezeNet
-
-def _initialize_model(model_str):
-    '''
-=======
 """
 
 import os
@@ -33,9 +17,8 @@
 from keras.models import Model  # noqa: E402
 
 
-def _initialize_model():
-    """
->>>>>>> 28c3ab2b
+def _initialize_model(model_str):
+    """
     This function initializes the InceptionV3 model with the saved weights, or
     if it can't find the weight file, it loads them automatically through Keras.
 
@@ -46,36 +29,22 @@
 
     Returns:
     -------
-<<<<<<< HEAD
         model : keras.model.Model
             The initialized model loaded with pre-trained weights
-    '''
-    #------------------------------------------------#
-                ### ERROR CHECKING ###
-    valid_models = ['squeezenet', 'inceptionv3', 'vgg16', 'vgg19', 'resnet50',
-                    'xception']
+    """
+
+    # -------------- #
+    # ERROR CHECKING #
+    valid_models = ['squeezenet', 'inceptionv3', 'vgg16', 'vgg19', 'resnet50', 'xception']
 
     if not isinstance(model_str, str):
-        raise TypeError('model_str must be a string containing one of the following' \
-                        ' model names: squeezenet, inceptionv3, vgg16, vgg19, ' \
-                        'resnet50, xception')
+        raise TypeError('model_str must be a string!')
+
 
     if model_str.lower() not in valid_models:
-        raise ValueError('model_str must be a string containing one of the following' \
-                         ' model names: squeezenet, inceptionv3, vgg16, vgg19, ' \
-                         'resnet50, xception')
-    #------------------------------------------------#
-
-=======
-        model: The initialized InceptionV3 model loaded with pre-trained weights
-    """
-
-    # Create path to the saved model
-    this_dir, this_filename = os.path.split(__file__)
-    model_path = os.path.join(this_dir, "model",
-                              "inception_v3_weights_tf_dim_ordering_tf_kernels.h5")
->>>>>>> 28c3ab2b
-
+        raise TypeError('model_str must be one of the following model names:'
+                        ' squeezenet, inceptionv3, vgg16, vgg19, resnet50, xception')
+    # ---------------------------- #
 
     # Special case for Squeezenet, because we have the weight file in the package
     if model_str.lower() == 'squeezenet':
@@ -140,13 +109,9 @@
         No output. This function operates on the model directly.
     """
 
-<<<<<<< HEAD
-    #------------------------------------------------#
-                ### ERROR CHECKING ###
-=======
-    # ------------------------------------------------#
-    # ERROR CHECKING ###
->>>>>>> 28c3ab2b
+    # -------------- #
+    # ERROR CHECKING #
+
     # Make sure they actually passed a keras model
     if not isinstance(model, Model):
         raise TypeError('Please pass a model to the function. This is not a model.')
@@ -156,23 +121,13 @@
         raise TypeError('Depth is not an integer! Must have integer decapitation depth.')
 
     # Make sure the depth isn't greater than the number of layers (minus input)
-<<<<<<< HEAD
     if depth >= len(model.layers)-1:
-        raise ValueError('Can\'t go deeper than the number of layers in the model!' \
-                         ' Tried to pop {} layers, but model only has {}'.format(depth, len(model.layers)-1))
-
-    if not isinstance(model.layers[0],InputLayer):
-        warnings.warn('First layer of the model is not an input layer- ' \
-                      'may cause layer depth problems.')
-    #------------------------------------------------#
-
-=======
-    if depth >= len(model.layers):
         raise ValueError('Can\'t go deeper than the number of layers in the model! Tried to pop '
                          '{} layers, but model only has {}'.format(depth, len(model.layers) - 1))
-    # ------------------------------------------------#
->>>>>>> 28c3ab2b
-
+
+    if not isinstance(model.layers[0], InputLayer):
+        warnings.warn('First layer of the model is not an input layer. Beware of depth issues.')
+    # -------------------------------------------------------- #
 
     # Get the intermediate output
     new_model_output = model.layers[(depth+1) * -1].output
@@ -180,11 +135,8 @@
     new_model = Model(inputs=model.input, outputs=new_model_output)
     new_model.layers[-1].outbound_nodes = []
 
-<<<<<<< HEAD
-    return new_model
-
-=======
->>>>>>> 28c3ab2b
+    return new model
+
 def _find_pooling_constant(features, num_pooled_features):
     """
     Given a tensor and an integer divisor for the desired downsampled features,
@@ -211,9 +163,8 @@
     # Find the pooling constant
     pooling_constant = num_features / float(num_pooled_features)
 
-    # ------------------------------------------------#
+    # -------------- #
     # ERROR CHECKING #
-
     if not isinstance(num_pooled_features, int):
         raise TypeError('Number of features after pooling has to be an integer!')
 
@@ -231,7 +182,7 @@
                          'from {} to {}.\n\n Did you mean to downsample to'
                          ' {}? Regardless, please choose an integer divisor.'
                          .format(num_features, num_pooled_features, recommended_downsample))
-    # ------------------------------------------------#
+    # -------------------------------------------------------- #
 
     # Cast the pooling constant back to an int from a float if it passes the tests
     return int(pooling_constant)
@@ -257,9 +208,8 @@
                                 indices across  splices
     """
 
-    # ------------------------------------------------#
+    # -------------- #
     # ERROR CHECKING #
-
     # Need to check that the number of splices is an integer divisor of the feature
     # size of the layer
     num_features = tensor.shape[-1].__int__()
@@ -272,10 +222,10 @@
         raise ValueError('Number of splices needs to be an integer divisor of'
                          ' the number of features! Tried to split {} features into'
                          ' {} equal parts.'.format(num_features, number_splices))
-    # ------------------------------------------------#
+    # ------------------------------------------ #
+
     # Split the tensor into equal parts by skipping nodes equal to the number
     # of splices. This allows for merge operations over neighbor features
-
     return [Lambda(lambda features: features[:, i::number_splices])(tensor) for i in
             xrange(number_splices)]
 
@@ -307,12 +257,11 @@
 
     return downsampled_features
 
-<<<<<<< HEAD
 def _check_downsampling_mismatch(downsample, num_pooled_features, output_layer_size):
 
     # If num_pooled_features left uninitialized, and they want to downsample,
     # perform automatic downsampling
-    if num_pooled_features == 0 and downsample == True:
+    if num_pooled_features == 0 and downsample:
         if output_layer_size % 2 == 0:
             num_pooled_features = output_layer_size // 2
             print('Automatic downsampling to {}. If you would like to set custom '
@@ -323,42 +272,16 @@
 
     # If they have initialized num_pooled_features, but not turned on
     # downsampling, downsample to what they entered!
-    elif num_pooled_features != 0 and downsample == False:
-=======
-
-def _check_downsampling_mismatch(downsample, num_pooled_features, depth):
-    # If num_pooled_features left uninitialized, and they want to downsample
-    # perform automatic downsampling
-    if num_pooled_features == 0 and downsample:
-        if depth == 4:
-            temp_features = 1280
-            num_pooled_features = 640
-        else:
-            temp_features = 2048
-            num_pooled_features = 1024
-
-        print('Automatic downsampling to {}. If you would like to set custom '
-              'downsampling, pass in an integer divisor of {} to '
-              'num_pooled_features!'.format(num_pooled_features, temp_features))
-
-    # If they have initialized num_pooled_features, but not turned on
-    # downsampling, check that they don't actually want to downsample!
     elif num_pooled_features != 0 and not downsample:
->>>>>>> 28c3ab2b
         print('\n \n Downsampling to {}.'.format(num_pooled_features))
         downsample = True
 
     return downsample, num_pooled_features
 
 
-<<<<<<< HEAD
 def build_featurizer(depth_of_featurizer, downsample, num_pooled_features,
                      model_str='squeezenet', loaded_model=None):
-    '''
-=======
-def build_featurizer(depth_of_featurizer, downsample, num_pooled_features):
-    """
->>>>>>> 28c3ab2b
+    """
     Create the full featurizer:
         Initialize the model
         Decapitate it to the appropriate depth
@@ -385,7 +308,6 @@
                multiple splices of the last densely connected layer.
     """
 
-<<<<<<< HEAD
     if not (isinstance(loaded_model, Model) or isinstance(loaded_model, type(None))):
         raise TypeError('loaded_model is only for testing functionality. ' \
                         'Needs to be either a Model or None type.' )
@@ -400,20 +322,12 @@
     ### DECAPITATING MODEL ###
 
     # Choosing model depth:
-    squeezenet_dict = {1: 5, 2: 12, 3: 19, 4:26}
+    squeezenet_dict = {1: 5, 2: 12, 3: 19, 4: 26}
     vgg16_dict = {1: 1, 2: 2, 3: 4, 4: 8}
     vgg19_dict = {1: 1, 2: 2, 3: 4, 4: 9}
     resnet50_dict = {1: 2, 2: 5, 3: 13, 4: 23}
-    inceptionv3_dict = {1: 2, 2: 19, 3: 33, 4:50}
-    xception_dict = {1: 1, 2: 8, 3: 18, 4:28 }
-=======
-    # BUILDING INITIAL MODEL #
-    model = _initialize_model()
-    # DECAPITATING MODEL #
-
-    # Choosing model depth:
-    depth_to_number_of_layers = {1: 2, 2: 19, 3: 33, 4: 50}
->>>>>>> 28c3ab2b
+    inceptionv3_dict = {1: 2, 2: 19, 3: 33, 4: 50}
+    xception_dict = {1: 1, 2: 8, 3: 18, 4: 28 }
 
     depth_dict = {'squeezenet': squeezenet_dict, 'vgg16': vgg16_dict, 'vgg19':\
                    vgg19_dict, 'resnet50': resnet50_dict, 'inceptionv3': \
@@ -431,20 +345,12 @@
     num_output_features = model_output.shape[-1].__int__()
     print("Model decapitated!")
 
-<<<<<<< HEAD
-
-    ### DOWNSAMPLING FEATURES ###
-
-    # Checking that the user's downsampling flag matches the initialization of the downsampling
-    (downsample, num_pooled_features) = _check_downsampling_mismatch(downsample, num_pooled_features, num_output_features)
-=======
     # DOWNSAMPLING FEATURES #
 
     # Checking that the user's downsampling flag matches the initialization of the downsampling
     (downsample, num_pooled_features) = _check_downsampling_mismatch(downsample,
                                                                      num_pooled_features,
-                                                                     depth_of_featurizer)
->>>>>>> 28c3ab2b
+                                                                     num_output_features)
 
     # If we are downsampling the features, we add a pooling layer to the outputs
     # to bring it to the correct size.
