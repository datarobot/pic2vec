--- conflicted
+++ resolved
@@ -332,15 +332,6 @@
     try:
         assert not os.path.isfile(ERROR_NEW_CSV_NAME_PREPROCESS)
 
-<<<<<<< HEAD
-
-        if new_csv_name == NEW_CSV_NAME_PREPROCESS:
-            csv_path = new_csv_name
-
-
-        compare_preprocessing(preprocessed_case, csv_path, check_arrays, image_list)
-=======
->>>>>>> 78a33c43
 
     finally:
         if os.path.isfile(ERROR_NEW_CSV_NAME_PREPROCESS):
